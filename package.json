--- conflicted
+++ resolved
@@ -1,11 +1,6 @@
 {
   "name": "zookeeper-leader-election",
-<<<<<<< HEAD
-  "version": "0.1.2",
-  "type": "module",
-=======
   "version": "0.2.0",
->>>>>>> a11debea
   "description": "A simple event based leader election utility",
   "main": "./src/index.js",
   "scripts": {
